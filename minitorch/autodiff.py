from collections import defaultdict

variable_count = 1


# ## Module 1

# Variable is the main class for autodifferentiation logic for scalars
# and tensors.


class Variable:
    """
    Attributes:
        history (:class:`History` or None) : the Function calls that created this variable or None if constant
        derivative (variable type): the derivative with respect to this variable
        grad (variable type) : alias for derivative, used for tensors
        name (string) : a globally unique name of the variable
    """

    def __init__(self, history, name=None):
        global variable_count
        assert history is None or isinstance(history, History), history

        self.history = history
        self._derivative = None

        # This is a bit simplistic, but make things easier.
        variable_count += 1
        self.unique_id = "Variable" + str(variable_count)

        # For debugging can have a name.
        if name is not None:
            self.name = name
        else:
            self.name = self.unique_id
        self.used = 0

    def requires_grad_(self, val):
        """
        Set the requires_grad flag to `val` on variable.

        Ensures that operations on this variable will trigger
        backpropagation.

        Args:
            val (bool): whether to require grad
        """
        self.history = History()

    def backward(self, d_output=None):
        """
        Calls autodiff to fill in the derivatives for the history of this object.

        Args:
            d_output (number, opt): starting derivative to backpropagate through the model
                                   (typically left out, and assumed to be 1.0).
        """
        if d_output is None:
            d_output = 1.0
        backpropagate(self, d_output)

    @property
    def derivative(self):
        return self._derivative

    def is_leaf(self):
        "True if this variable created by the user (no `last_fn`)"
        # no history means it is from a constant and not a leaf
        return self.history and self.history.last_fn is None

    def accumulate_derivative(self, val):
        """
        Add `val` to the the derivative accumulated on this variable.
        Should only be called during autodifferentiation on leaf variables.

        Args:
            val (number): value to be accumulated
        """
        assert self.is_leaf(), "Only leaf variables can have derivatives."
        if self._derivative is None:
            self._derivative = self.zeros()
        self._derivative += val

    def zero_derivative_(self):  # pragma: no cover
        """
        Reset the derivative on this variable.
        """
        self._derivative = self.zeros()

    def zero_grad_(self):  # pragma: no cover
        """
        Reset the derivative on this variable.
        """
        self.zero_derivative_()

    def expand(self, x):
        "Placeholder for tensor variables"
        return x

    # Helper functions for children classes.

    def __radd__(self, b):
        return self + b

    def __rmul__(self, b):
        return self * b

    def zeros(self):
        return 0.0


# Some helper functions for handling optional tuples.


def wrap_tuple(x):
    "Turn a possible value into a tuple"
    if isinstance(x, tuple):
        return x
    return (x,)


def unwrap_tuple(x):
    "Turn a singleton tuple into a value"
    if len(x) == 1:
        return x[0]
    return x


# Classes for Functions.


class Context:
    """
    Context class is used by `Function` to store information during the forward pass.

    Attributes:
        no_grad (bool) : do not save gradient information
        saved_values (tuple) : tuple of values saved for backward pass
        saved_tensors (tuple) : alias for saved_values
    """

    def __init__(self, no_grad=False):
        self._saved_values = None
        self.no_grad = no_grad

    def save_for_backward(self, *values):
        """
        Store the given `values` if they need to be used during backpropagation.

        Args:
            values (list of values) : values to save for backward
        """
        if self.no_grad:
            return
        self._saved_values = values

    @property
    def saved_values(self):
        assert not self.no_grad, "Doesn't require grad"
        assert self._saved_values is not None, "Did you forget to save values?"
        return unwrap_tuple(self._saved_values)

    @property
    def saved_tensors(self):  # pragma: no cover
        return self.saved_values


class History:
    """
    `History` stores the history of `Function` operations that was
    used to construct the current Variable.

    Attributes:
        last_fn (:class:`FunctionBase`) : The last Function that was called.
        ctx (:class:`Context`): The context for that Function.
        inputs (list of inputs) : The inputs that were given when `last_fn.forward` was called.

    """

    def __init__(self, last_fn=None, ctx=None, inputs=None):
        self.last_fn = last_fn
        self.ctx = ctx
        self.inputs = inputs

    def backprop_step(self, d_output):
        """
        Run one step of backpropagation by calling chain rule.

        Args:
            d_output : a derivative with respect to this variable

        Returns:
            list of (`Variable`, number) : A list of non-constant variables with their derivatives
        """
        if self.last_fn is None:
            return []
        return self.last_fn.chain_rule(self.ctx, self.inputs, d_output)


class FunctionBase:
    """
    A function that can act on :class:`Variable` arguments to
    produce a :class:`Variable` output, while tracking the internal history.

    Call by :func:`FunctionBase.apply`.

    """

    @staticmethod
    def variable(raw, history):
        # Implement by children class.
        raise NotImplementedError()

    @classmethod
    def apply(cls, *vals):
        """
        Apply is called by the user to run the Function.
        Internally it does three things:

        a) Creates a Context for the function call.
        b) Calls forward to run the function.
        c) Attaches the Context to the History of the new variable.

        There is a bit of internal complexity in our implementation
        to handle both scalars and tensors.

        Args:
            vals (list of Variables or constants) : The arguments to forward

        Returns:
            `Variable` : The new variable produced

        """
        # Go through the variables to see if any needs grad.
        raw_vals = []
        need_grad = False
        for v in vals:
            if isinstance(v, Variable):
                if v.history is not None:
                    need_grad = True
                v.used += 1
                raw_vals.append(v.get_data())
            else:
                raw_vals.append(v)

        # Create the context.
        ctx = Context(not need_grad)

        # Call forward with the variables.
        c = cls.forward(ctx, *raw_vals)
<<<<<<< HEAD
=======
        # convert data type
        c = cls.data_type(c)
>>>>>>> bdb683ab

        # Create a new variable from the result with a new history.
        back = None
        if need_grad:
            back = History(cls, ctx, vals)
        return cls.variable(cls.data(c), back)

    @classmethod
    def chain_rule(cls, ctx, inputs, d_output):
        """
        Implement the derivative chain-rule.

        Args:
            ctx (:class:`Context`) : The context from running forward
            inputs (list of args) : The args that were passed to :func:`FunctionBase.apply` (e.g. :math:`x, y`)
            d_output (number) : The `d_output` value in the chain rule.

        Returns:
            list of (`Variable`, number) : A list of non-constant variables with their derivatives
            (see `is_constant` to remove unneeded variables)

        """
        # Tip: Note when implementing this function that
        # cls.backward may return either a value or a tuple.
        back_res = cls.backward(ctx, d_output)
        res = []
        if not isinstance(back_res, tuple):
            back_res = (back_res, )
        for i in range(len(back_res)):
            if not is_constant(inputs[i]):
                res.append((inputs[i], back_res[i]))
        return res


# Algorithms for backpropagation


def is_constant(val):
    return not isinstance(val, Variable) or val.history is None


def topological_sort(variable):
    """
    Computes the topological order of the computation graph.

    Args:
        variable (:class:`Variable`): The right-most variable

    Returns:
        list of Variables : Non-constant Variables in topological order
                            starting from the right.
    """
    if variable.is_leaf():
        return [variable]
    else:
        if variable.history is None:
            return []
        input_vars = [x for x in variable.history.inputs if isinstance(x, Variable)]
        res = [variable]
        for var in input_vars:
            var.used -= 1
            if not var.used:
                res.extend(topological_sort(var))
        return res


def backpropagate(variable, deriv):
    """
    Runs backpropagation on the computation graph in order to
    compute derivatives for the leave nodes.

    See :doc:`backpropagate` for details on the algorithm.

    Args:
        variable (:class:`Variable`): The right-most variable
        deriv (number) : Its derivative that we want to propagate backward to the leaves.

    No return. Should write to its results to the derivative values of each leaf through `accumulate_derivative`.
    """
    sorted_vars = topological_sort(variable)
    # maintain a mapping from intermediate variable ids to derivatives
    var2deriv = defaultdict(float)
    var2deriv[variable.unique_id] += deriv
    for cur_var in sorted_vars:
        back_list = cur_var.history.backprop_step(var2deriv[cur_var.unique_id])
        for var, d in back_list:
            if var.is_leaf():
                var.accumulate_derivative(d)
            else:
                var2deriv[var.unique_id] += d<|MERGE_RESOLUTION|>--- conflicted
+++ resolved
@@ -249,11 +249,7 @@
 
         # Call forward with the variables.
         c = cls.forward(ctx, *raw_vals)
-<<<<<<< HEAD
-=======
-        # convert data type
-        c = cls.data_type(c)
->>>>>>> bdb683ab
+
 
         # Create a new variable from the result with a new history.
         back = None
